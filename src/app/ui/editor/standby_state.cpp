--- conflicted
+++ resolved
@@ -202,15 +202,11 @@
         StatusBar::instance()->showTip(1000,
           "The background layer cannot be moved");
       }
-<<<<<<< HEAD
-      else if (!layer->isMovable() || !layer->isEditable()) {
-=======
-      else if (!layer->isReadable()) {
+      else if (!layer->isVisible()) {
         StatusBar::instance()->showTip(1000,
           "Layer '%s' is hidden", layer->name().c_str());
       }
-      else if (!layer->isMoveable() || !layer->isWritable()) {
->>>>>>> dc5fcd62
+      else if (!layer->isMovable() || !layer->isEditable()) {
         StatusBar::instance()->showTip(1000,
           "Layer '%s' is locked", layer->name().c_str());
       }
