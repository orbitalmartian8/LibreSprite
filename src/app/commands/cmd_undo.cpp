--- conflicted
+++ resolved
@@ -105,22 +105,13 @@
     }
   }
 
-<<<<<<< HEAD
-  StatusBar::instance()
-    ->showTip(1000, "%s %s",
-      (m_type == Undo ? "Undid": "Redid"),
-      (m_type == Undo ?
-        undo->nextUndoLabel().c_str():
-        undo->nextRedoLabel().c_str()));
-=======
   StatusBar* statusbar = StatusBar::instance();
   if (statusbar)
     statusbar->showTip(1000, "%s %s",
       (m_type == Undo ? "Undid": "Redid"),
       (m_type == Undo ?
-        undo->getNextUndoLabel():
-        undo->getNextRedoLabel()));
->>>>>>> 9546c0a5
+        undo->nextUndoLabel().c_str():
+        undo->nextRedoLabel().c_str()));
 
   // Effectively undo/redo.
   if (m_type == Undo)
